#!/usr/bin/env python

<<<<<<< HEAD
from setuptools import setup
=======
import setuptools
from distutils.core import setup
>>>>>>> a5106f96
import sys


kwds = {'long_description': open('README.rst').read()}

if sys.version_info[:2] < (2, 7):
    raise Exception('This version of bitstring needs Python 2.7 or later.')

setup(name='bitstring',
      version='3.1.9',
      description='Simple construction, analysis and modification of binary data.',
      author='Scott Griffiths',
      author_email='dr.scottgriffiths@gmail.com',
      url='https://github.com/scott-griffiths/bitstring',
      download_url='https://pypi.python.org/pypi/bitstring/',
      license='The MIT License: http://www.opensource.org/licenses/mit-license.php',
      py_modules=['bitstring'],
      platforms='all',
      classifiers=[
        'Development Status :: 5 - Production/Stable',
        'Intended Audience :: Developers',
        'Operating System :: OS Independent',
        'License :: OSI Approved :: MIT License',
        'Programming Language :: Python :: 2.7',
        'Programming Language :: Python :: 3',
        'Programming Language :: Python :: 3.2',
        'Programming Language :: Python :: 3.3',
        'Programming Language :: Python :: 3.4',
        'Programming Language :: Python :: 3.5',
        'Programming Language :: Python :: 3.6',
        'Programming Language :: Python :: 3.7',
        'Programming Language :: Python :: 3.8',
        'Topic :: Software Development :: Libraries :: Python Modules',
      ],
      **kwds
      )
<|MERGE_RESOLUTION|>--- conflicted
+++ resolved
@@ -1,11 +1,6 @@
 #!/usr/bin/env python
 
-<<<<<<< HEAD
 from setuptools import setup
-=======
-import setuptools
-from distutils.core import setup
->>>>>>> a5106f96
 import sys
 
 
